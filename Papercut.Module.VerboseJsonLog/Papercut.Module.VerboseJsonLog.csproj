﻿<?xml version="1.0" encoding="utf-8"?>
<Project ToolsVersion="12.0" DefaultTargets="Build" xmlns="http://schemas.microsoft.com/developer/msbuild/2003">
  <Import Project="$(MSBuildExtensionsPath)\$(MSBuildToolsVersion)\Microsoft.Common.props" Condition="Exists('$(MSBuildExtensionsPath)\$(MSBuildToolsVersion)\Microsoft.Common.props')" />
  <PropertyGroup>
    <Configuration Condition=" '$(Configuration)' == '' ">Debug</Configuration>
    <Platform Condition=" '$(Platform)' == '' ">AnyCPU</Platform>
    <ProjectGuid>{F60D44E1-100E-464A-A280-CA6BAF652177}</ProjectGuid>
    <OutputType>Library</OutputType>
    <AppDesignerFolder>Properties</AppDesignerFolder>
    <RootNamespace>Papercut.Module.VerboseJsonLog</RootNamespace>
    <AssemblyName>Papercut.Module.VerboseJsonLog</AssemblyName>
    <TargetFrameworkVersion>v4.0</TargetFrameworkVersion>
    <FileAlignment>512</FileAlignment>
    <TargetFrameworkProfile />
    <SolutionDir Condition="$(SolutionDir) == '' Or $(SolutionDir) == '*Undefined*'">..\</SolutionDir>
    <RestorePackages>true</RestorePackages>
  </PropertyGroup>
  <PropertyGroup Condition=" '$(Configuration)|$(Platform)' == 'Debug|AnyCPU' ">
    <DebugSymbols>true</DebugSymbols>
    <DebugType>full</DebugType>
    <Optimize>false</Optimize>
    <OutputPath>bin\Debug\</OutputPath>
    <DefineConstants>DEBUG;TRACE</DefineConstants>
    <ErrorReport>prompt</ErrorReport>
    <WarningLevel>4</WarningLevel>
  </PropertyGroup>
  <PropertyGroup Condition=" '$(Configuration)|$(Platform)' == 'Release|AnyCPU' ">
    <DebugType>pdbonly</DebugType>
    <Optimize>true</Optimize>
    <OutputPath>bin\Release\</OutputPath>
    <DefineConstants>TRACE</DefineConstants>
    <ErrorReport>prompt</ErrorReport>
    <WarningLevel>4</WarningLevel>
  </PropertyGroup>
  <ItemGroup>
    <Reference Include="Autofac, Version=3.5.0.0, Culture=neutral, PublicKeyToken=17863af14b0044da, processorArchitecture=MSIL">
      <SpecificVersion>False</SpecificVersion>
      <HintPath>..\packages\Autofac.3.5.2\lib\net40\Autofac.dll</HintPath>
    </Reference>
<<<<<<< HEAD
    <Reference Include="Serilog, Version=1.4.0.0, Culture=neutral, PublicKeyToken=24c2f752a8e58a10, processorArchitecture=MSIL">
      <HintPath>..\packages\Serilog.1.4.155\lib\net40\Serilog.dll</HintPath>
    </Reference>
    <Reference Include="Serilog.FullNetFx, Version=1.4.0.0, Culture=neutral, PublicKeyToken=24c2f752a8e58a10, processorArchitecture=MSIL">
      <HintPath>..\packages\Serilog.1.4.155\lib\net40\Serilog.FullNetFx.dll</HintPath>
=======
    <Reference Include="Serilog, Version=1.5.0.0, Culture=neutral, PublicKeyToken=24c2f752a8e58a10, processorArchitecture=MSIL">
      <SpecificVersion>False</SpecificVersion>
      <HintPath>..\packages\Serilog.1.5.5\lib\net40\Serilog.dll</HintPath>
    </Reference>
    <Reference Include="Serilog.FullNetFx, Version=1.5.0.0, Culture=neutral, PublicKeyToken=24c2f752a8e58a10, processorArchitecture=MSIL">
      <SpecificVersion>False</SpecificVersion>
      <HintPath>..\packages\Serilog.1.5.5\lib\net40\Serilog.FullNetFx.dll</HintPath>
>>>>>>> 2303d40a
    </Reference>
    <Reference Include="System" />
    <Reference Include="System.Core" />
    <Reference Include="System.Xml.Linq" />
    <Reference Include="System.Data.DataSetExtensions" />
    <Reference Include="Microsoft.CSharp" />
    <Reference Include="System.Data" />
    <Reference Include="System.Xml" />
  </ItemGroup>
  <ItemGroup>
    <Compile Include="SetupVerboseJsonLoggingHandler.cs" />
    <Compile Include="Properties\AssemblyInfo.cs" />
    <Compile Include="VerboseJsonLogModule.cs" />
  </ItemGroup>
  <ItemGroup>
    <ProjectReference Include="..\Papercut.Core\Papercut.Core.csproj">
      <Project>{eedd1016-6442-48ce-8f8e-1d350829fbde}</Project>
      <Name>Papercut.Core</Name>
    </ProjectReference>
  </ItemGroup>
  <ItemGroup>
    <None Include="app.config" />
    <None Include="packages.config" />
  </ItemGroup>
  <Import Project="$(MSBuildToolsPath)\Microsoft.CSharp.targets" />
  <Import Project="$(SolutionDir)\.nuget\NuGet.targets" Condition="Exists('$(SolutionDir)\.nuget\NuGet.targets')" />
  <Target Name="EnsureNuGetPackageBuildImports" BeforeTargets="PrepareForBuild">
    <PropertyGroup>
      <ErrorText>This project references NuGet package(s) that are missing on this computer. Enable NuGet Package Restore to download them.  For more information, see http://go.microsoft.com/fwlink/?LinkID=322105. The missing file is {0}.</ErrorText>
    </PropertyGroup>
    <Error Condition="!Exists('$(SolutionDir)\.nuget\NuGet.targets')" Text="$([System.String]::Format('$(ErrorText)', '$(SolutionDir)\.nuget\NuGet.targets'))" />
  </Target>
  <PropertyGroup>
    <PostBuildEvent>xcopy $(TargetDir)*.dll $(SolutionDir)\src\bin\$(ConfigurationName)  /Y
xcopy $(TargetDir)*.pdb $(SolutionDir)\src\bin\$(ConfigurationName)  /Y</PostBuildEvent>
  </PropertyGroup>
  <!-- To modify your build process, add your task inside one of the targets below and uncomment it. 
       Other similar extension points exist, see Microsoft.Common.targets.
  <Target Name="BeforeBuild">
  </Target>
  <Target Name="AfterBuild">
  </Target>
  -->
</Project><|MERGE_RESOLUTION|>--- conflicted
+++ resolved
@@ -37,13 +37,6 @@
       <SpecificVersion>False</SpecificVersion>
       <HintPath>..\packages\Autofac.3.5.2\lib\net40\Autofac.dll</HintPath>
     </Reference>
-<<<<<<< HEAD
-    <Reference Include="Serilog, Version=1.4.0.0, Culture=neutral, PublicKeyToken=24c2f752a8e58a10, processorArchitecture=MSIL">
-      <HintPath>..\packages\Serilog.1.4.155\lib\net40\Serilog.dll</HintPath>
-    </Reference>
-    <Reference Include="Serilog.FullNetFx, Version=1.4.0.0, Culture=neutral, PublicKeyToken=24c2f752a8e58a10, processorArchitecture=MSIL">
-      <HintPath>..\packages\Serilog.1.4.155\lib\net40\Serilog.FullNetFx.dll</HintPath>
-=======
     <Reference Include="Serilog, Version=1.5.0.0, Culture=neutral, PublicKeyToken=24c2f752a8e58a10, processorArchitecture=MSIL">
       <SpecificVersion>False</SpecificVersion>
       <HintPath>..\packages\Serilog.1.5.5\lib\net40\Serilog.dll</HintPath>
@@ -51,7 +44,6 @@
     <Reference Include="Serilog.FullNetFx, Version=1.5.0.0, Culture=neutral, PublicKeyToken=24c2f752a8e58a10, processorArchitecture=MSIL">
       <SpecificVersion>False</SpecificVersion>
       <HintPath>..\packages\Serilog.1.5.5\lib\net40\Serilog.FullNetFx.dll</HintPath>
->>>>>>> 2303d40a
     </Reference>
     <Reference Include="System" />
     <Reference Include="System.Core" />
