﻿<?xml version="1.0" encoding="utf-8"?>
<configuration>
  <runtime>
    <assemblyBinding xmlns="urn:schemas-microsoft-com:asm.v1">
      <dependentAssembly>
        <assemblyIdentity name="Topshelf" publicKeyToken="b800c4cfcdeea87b" culture="neutral" />
        <bindingRedirect oldVersion="0.0.0.0-3.1.122.0" newVersion="3.1.122.0" />
      </dependentAssembly>
      <dependentAssembly>
        <assemblyIdentity name="Autofac" publicKeyToken="17863af14b0044da" culture="neutral" />
        <bindingRedirect oldVersion="0.0.0.0-3.4.0.0" newVersion="3.4.0.0" />
      </dependentAssembly>
      <dependentAssembly>
        <assemblyIdentity name="System.Reactive.Interfaces" publicKeyToken="31bf3856ad364e35" culture="neutral" />
        <bindingRedirect oldVersion="0.0.0.0-2.2.5.0" newVersion="2.2.5.0" />
      </dependentAssembly>
      <dependentAssembly>
        <assemblyIdentity name="System.Reactive.Core" publicKeyToken="31bf3856ad364e35" culture="neutral" />
        <bindingRedirect oldVersion="0.0.0.0-2.2.5.0" newVersion="2.2.5.0" />
      </dependentAssembly>
      <dependentAssembly>
        <assemblyIdentity name="System.Reactive.Linq" publicKeyToken="31bf3856ad364e35" culture="neutral" />
        <bindingRedirect oldVersion="0.0.0.0-2.2.4.0" newVersion="2.2.4.0" />
      </dependentAssembly>
      <dependentAssembly>
        <assemblyIdentity name="System.Net.Http" publicKeyToken="b03f5f7f11d50a3a" culture="neutral" />
        <bindingRedirect oldVersion="0.0.0.0-2.2.22.0" newVersion="2.2.22.0" />
      </dependentAssembly>
      <dependentAssembly>
        <assemblyIdentity name="Serilog" publicKeyToken="24c2f752a8e58a10" culture="neutral" />
        <bindingRedirect oldVersion="0.0.0.0-1.3.0.0" newVersion="1.3.0.0" />
      </dependentAssembly>
      <dependentAssembly>
        <assemblyIdentity name="Serilog.FullNetFx" publicKeyToken="24c2f752a8e58a10" culture="neutral" />
        <bindingRedirect oldVersion="0.0.0.0-1.3.0.0" newVersion="1.3.0.0" />
      </dependentAssembly>
      <dependentAssembly>
        <assemblyIdentity name="System.Runtime" publicKeyToken="b03f5f7f11d50a3a" culture="neutral" />
        <bindingRedirect oldVersion="0.0.0.0-2.6.9.0" newVersion="2.6.9.0" />
      </dependentAssembly>
      <dependentAssembly>
        <assemblyIdentity name="System.Threading.Tasks" publicKeyToken="b03f5f7f11d50a3a" culture="neutral" />
        <bindingRedirect oldVersion="0.0.0.0-2.6.9.0" newVersion="2.6.9.0" />
      </dependentAssembly>
      <dependentAssembly>
        <assemblyIdentity name="MimeKit" publicKeyToken="bede1c8a46c66814" culture="neutral" />
        <bindingRedirect oldVersion="0.0.0.0-1.0.0.0" newVersion="1.0.0.0" />
      </dependentAssembly>
      <dependentAssembly>
        <assemblyIdentity name="BouncyCastle" publicKeyToken="eec3120e64a3fcba" culture="neutral" />
<<<<<<< HEAD
        <bindingRedirect oldVersion="0.0.0.0-1.8.5496.31977" newVersion="1.8.5496.31977" />
=======
        <bindingRedirect oldVersion="0.0.0.0-1.8.5452.18177" newVersion="1.8.5452.18177" />
>>>>>>> 2303d40a
      </dependentAssembly>
    </assemblyBinding>
  </runtime>
</configuration><|MERGE_RESOLUTION|>--- conflicted
+++ resolved
@@ -48,11 +48,7 @@
       </dependentAssembly>
       <dependentAssembly>
         <assemblyIdentity name="BouncyCastle" publicKeyToken="eec3120e64a3fcba" culture="neutral" />
-<<<<<<< HEAD
-        <bindingRedirect oldVersion="0.0.0.0-1.8.5496.31977" newVersion="1.8.5496.31977" />
-=======
         <bindingRedirect oldVersion="0.0.0.0-1.8.5452.18177" newVersion="1.8.5452.18177" />
->>>>>>> 2303d40a
       </dependentAssembly>
     </assemblyBinding>
   </runtime>
