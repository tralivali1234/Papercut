﻿<?xml version="1.0" encoding="utf-8"?>
<Project ToolsVersion="4.0" DefaultTargets="Build" xmlns="http://schemas.microsoft.com/developer/msbuild/2003">
  <PropertyGroup>
    <Configuration Condition=" '$(Configuration)' == '' ">Debug</Configuration>
    <Platform Condition=" '$(Platform)' == '' ">AnyCPU</Platform>
    <ProductVersion>9.0.30729</ProductVersion>
    <SchemaVersion>2.0</SchemaVersion>
    <ProjectGuid>{AC067042-66BD-4110-ADA1-E2CEA43E7947}</ProjectGuid>
    <OutputType>WinExe</OutputType>
    <AppDesignerFolder>Properties</AppDesignerFolder>
    <RootNamespace>Papercut</RootNamespace>
    <AssemblyName>Papercut</AssemblyName>
    <TargetFrameworkVersion>v4.0</TargetFrameworkVersion>
    <FileAlignment>512</FileAlignment>
    <ProjectTypeGuids>{60dc8134-eba5-43b8-bcc9-bb4bc16c2548};{FAE04EC0-301F-11D3-BF4B-00C04F79EFBC}</ProjectTypeGuids>
    <WarningLevel>4</WarningLevel>
    <TargetZone>LocalIntranet</TargetZone>
    <GenerateManifests>true</GenerateManifests>
    <ApplicationIcon>App.ico</ApplicationIcon>
    <IsWebBootstrapper>true</IsWebBootstrapper>
    <ManifestCertificateThumbprint>75C27D3478451E9C8C97BCE8D51657E4BDC9F29F</ManifestCertificateThumbprint>
    <ManifestKeyFile>Papercut_TemporaryKey.pfx</ManifestKeyFile>
    <SignManifests>false</SignManifests>
    <FileUpgradeFlags>
    </FileUpgradeFlags>
    <UpgradeBackupLocation>
    </UpgradeBackupLocation>
    <OldToolsVersion>3.5</OldToolsVersion>
    <TargetFrameworkProfile />
    <SolutionDir Condition="$(SolutionDir) == '' Or $(SolutionDir) == '*Undefined*'">.\</SolutionDir>
    <RestorePackages>true</RestorePackages>
    <NuGetPackageImportStamp>9f29efe0</NuGetPackageImportStamp>
    <PublishUrl>..\deploy\</PublishUrl>
    <Install>true</Install>
    <InstallFrom>Web</InstallFrom>
    <UpdateEnabled>true</UpdateEnabled>
    <UpdateMode>Foreground</UpdateMode>
    <UpdateInterval>7</UpdateInterval>
    <UpdateIntervalUnits>Days</UpdateIntervalUnits>
    <UpdatePeriodically>false</UpdatePeriodically>
    <UpdateRequired>true</UpdateRequired>
    <MapFileExtensions>true</MapFileExtensions>
    <InstallUrl>http://papercut.codeplex.com/releases/clickonce/</InstallUrl>
    <SupportUrl>http://papercut.codeplex.com</SupportUrl>
    <ProductName>Papercut</ProductName>
    <PublisherName>Papercut</PublisherName>
    <MinimumRequiredVersion>3.0.0.0</MinimumRequiredVersion>
    <CreateWebPageOnPublish>true</CreateWebPageOnPublish>
    <WebPage>publish.htm</WebPage>
    <ApplicationRevision>0</ApplicationRevision>
    <ApplicationVersion>4.3.0.0</ApplicationVersion>
    <UseApplicationTrust>false</UseApplicationTrust>
    <CreateDesktopShortcut>true</CreateDesktopShortcut>
    <PublishWizardCompleted>true</PublishWizardCompleted>
    <BootstrapperEnabled>true</BootstrapperEnabled>
  </PropertyGroup>
  <PropertyGroup Condition=" '$(Configuration)|$(Platform)' == 'Debug|AnyCPU' ">
    <DebugSymbols>true</DebugSymbols>
    <DebugType>full</DebugType>
    <Optimize>false</Optimize>
    <OutputPath>bin\Debug\</OutputPath>
    <DefineConstants>DEBUG;TRACE</DefineConstants>
    <ErrorReport>prompt</ErrorReport>
    <WarningLevel>4</WarningLevel>
    <CodeAnalysisRuleSet>AllRules.ruleset</CodeAnalysisRuleSet>
    <Prefer32Bit>false</Prefer32Bit>
    <AllowUnsafeBlocks>true</AllowUnsafeBlocks>
  </PropertyGroup>
  <PropertyGroup Condition=" '$(Configuration)|$(Platform)' == 'Release|AnyCPU' ">
    <DebugType>pdbonly</DebugType>
    <Optimize>true</Optimize>
    <OutputPath>bin\Release\</OutputPath>
    <DefineConstants>TRACE</DefineConstants>
    <ErrorReport>prompt</ErrorReport>
    <WarningLevel>4</WarningLevel>
    <CodeAnalysisRuleSet>AllRules.ruleset</CodeAnalysisRuleSet>
    <Prefer32Bit>false</Prefer32Bit>
    <PlatformTarget>AnyCPU</PlatformTarget>
    <AllowUnsafeBlocks>false</AllowUnsafeBlocks>
  </PropertyGroup>
  <PropertyGroup>
    <SignAssembly>false</SignAssembly>
  </PropertyGroup>
  <PropertyGroup>
    <StartupObject>
    </StartupObject>
  </PropertyGroup>
  <PropertyGroup />
  <PropertyGroup />
  <PropertyGroup />
  <PropertyGroup>
    <ApplicationManifest>Properties\app.manifest</ApplicationManifest>
  </PropertyGroup>
  <ItemGroup>
    <Reference Include="Autofac">
      <HintPath>..\packages\Autofac.3.5.2\lib\net40\Autofac.dll</HintPath>
    </Reference>
<<<<<<< HEAD
    <Reference Include="BouncyCastle, Version=1.8.5496.31977, Culture=neutral, PublicKeyToken=eec3120e64a3fcba, processorArchitecture=MSIL">
      <SpecificVersion>False</SpecificVersion>
      <HintPath>..\packages\MimeKit.1.0.6.1\lib\net40\BouncyCastle.dll</HintPath>
=======
    <Reference Include="BouncyCastle, Version=1.8.5579.17021, Culture=neutral, PublicKeyToken=eec3120e64a3fcba, processorArchitecture=MSIL">
      <SpecificVersion>False</SpecificVersion>
      <HintPath>..\packages\MimeKit.1.0.13.0\lib\net40\BouncyCastle.dll</HintPath>
>>>>>>> 2303d40a
    </Reference>
    <Reference Include="Caliburn.Micro">
      <HintPath>..\packages\Caliburn.Micro.Core.2.0.1\lib\net40\Caliburn.Micro.dll</HintPath>
    </Reference>
    <Reference Include="Caliburn.Micro.Platform">
      <HintPath>..\packages\Caliburn.Micro.2.0.1\lib\net40\Caliburn.Micro.Platform.dll</HintPath>
    </Reference>
    <Reference Include="ICSharpCode.AvalonEdit">
      <HintPath>..\packages\AvalonEdit.5.0.2\lib\Net40\ICSharpCode.AvalonEdit.dll</HintPath>
    </Reference>
    <Reference Include="MahApps.Metro">
      <HintPath>..\packages\MahApps.Metro.1.0.0.0\lib\net40\MahApps.Metro.dll</HintPath>
    </Reference>
    <Reference Include="Microsoft.Build.Utilities.v4.0" />
    <Reference Include="MimeKit, Version=1.0.0.0, Culture=neutral, PublicKeyToken=bede1c8a46c66814, processorArchitecture=MSIL">
<<<<<<< HEAD
      <HintPath>..\packages\MimeKit.1.0.6.1\lib\net40\MimeKit.dll</HintPath>
    </Reference>
    <Reference Include="Serilog, Version=1.4.0.0, Culture=neutral, PublicKeyToken=24c2f752a8e58a10, processorArchitecture=MSIL">
      <HintPath>..\packages\Serilog.1.4.155\lib\net40\Serilog.dll</HintPath>
    </Reference>
    <Reference Include="Serilog.FullNetFx, Version=1.4.0.0, Culture=neutral, PublicKeyToken=24c2f752a8e58a10, processorArchitecture=MSIL">
      <HintPath>..\packages\Serilog.1.4.155\lib\net40\Serilog.FullNetFx.dll</HintPath>
=======
      <SpecificVersion>False</SpecificVersion>
      <HintPath>..\packages\MimeKit.1.0.13.0\lib\net40\MimeKit.dll</HintPath>
    </Reference>
    <Reference Include="Serilog, Version=1.5.0.0, Culture=neutral, PublicKeyToken=24c2f752a8e58a10, processorArchitecture=MSIL">
      <SpecificVersion>False</SpecificVersion>
      <HintPath>..\packages\Serilog.1.5.5\lib\net40\Serilog.dll</HintPath>
    </Reference>
    <Reference Include="Serilog.FullNetFx, Version=1.5.0.0, Culture=neutral, PublicKeyToken=24c2f752a8e58a10, processorArchitecture=MSIL">
      <SpecificVersion>False</SpecificVersion>
      <HintPath>..\packages\Serilog.1.5.5\lib\net40\Serilog.FullNetFx.dll</HintPath>
>>>>>>> 2303d40a
    </Reference>
    <Reference Include="System" />
    <Reference Include="System.ComponentModel.DataAnnotations" />
    <Reference Include="System.Configuration" />
    <Reference Include="System.Core">
      <RequiredTargetFramework>3.5</RequiredTargetFramework>
    </Reference>
    <Reference Include="System.Drawing" />
    <Reference Include="System.IO">
      <HintPath>..\packages\Microsoft.Bcl.1.1.9\lib\net40\System.IO.dll</HintPath>
    </Reference>
    <Reference Include="System.Management" />
    <Reference Include="System.Net" />
    <Reference Include="System.Reactive.Core, Version=2.2.5.0, Culture=neutral, PublicKeyToken=31bf3856ad364e35, processorArchitecture=MSIL">
      <SpecificVersion>False</SpecificVersion>
      <HintPath>..\packages\Rx-Core.2.2.5\lib\net40\System.Reactive.Core.dll</HintPath>
    </Reference>
    <Reference Include="System.Reactive.Interfaces, Version=2.2.5.0, Culture=neutral, PublicKeyToken=31bf3856ad364e35, processorArchitecture=MSIL">
      <SpecificVersion>False</SpecificVersion>
      <HintPath>..\packages\Rx-Interfaces.2.2.5\lib\net40\System.Reactive.Interfaces.dll</HintPath>
    </Reference>
    <Reference Include="System.Reactive.Linq">
      <HintPath>..\packages\Rx-Linq.2.2.5\lib\net40\System.Reactive.Linq.dll</HintPath>
    </Reference>
    <Reference Include="System.Reactive.PlatformServices, Version=2.2.5.0, Culture=neutral, PublicKeyToken=31bf3856ad364e35, processorArchitecture=MSIL">
      <SpecificVersion>False</SpecificVersion>
      <HintPath>..\packages\Rx-PlatformServices.2.2.5\lib\net40\System.Reactive.PlatformServices.dll</HintPath>
    </Reference>
    <Reference Include="System.Reactive.Windows.Threading">
      <HintPath>..\packages\Rx-XAML.2.2.5\lib\net40\System.Reactive.Windows.Threading.dll</HintPath>
    </Reference>
    <Reference Include="System.Runtime">
      <HintPath>..\packages\Microsoft.Bcl.1.1.9\lib\net40\System.Runtime.dll</HintPath>
    </Reference>
    <Reference Include="System.Security" />
    <Reference Include="System.Threading.Tasks">
      <HintPath>..\packages\Microsoft.Bcl.1.1.9\lib\net40\System.Threading.Tasks.dll</HintPath>
    </Reference>
    <Reference Include="System.Web.Extensions" />
    <Reference Include="System.Windows.Forms" />
    <Reference Include="System.Windows.Interactivity, Version=4.0.0.0, Culture=neutral, PublicKeyToken=31bf3856ad364e35, processorArchitecture=MSIL">
      <HintPath>..\packages\MahApps.Metro.1.0.0.0\lib\net40\System.Windows.Interactivity.dll</HintPath>
    </Reference>
    <Reference Include="System.Xaml" />
    <Reference Include="System.Xml.Linq">
      <RequiredTargetFramework>3.5</RequiredTargetFramework>
    </Reference>
    <Reference Include="System.Data.DataSetExtensions">
      <RequiredTargetFramework>3.5</RequiredTargetFramework>
    </Reference>
    <Reference Include="System.Data" />
    <Reference Include="System.Xml" />
    <Reference Include="UIAutomationProvider">
      <RequiredTargetFramework>3.0</RequiredTargetFramework>
    </Reference>
    <Reference Include="Veil">
<<<<<<< HEAD
      <HintPath>..\packages\Veil.0.3.0\lib\net40\Veil.dll</HintPath>
    </Reference>
    <Reference Include="Veil.Handlebars">
      <HintPath>..\packages\Veil.Handlebars.0.3.0\lib\net40\Veil.Handlebars.dll</HintPath>
=======
      <HintPath>..\packages\Veil.0.3.1\lib\net40\Veil.dll</HintPath>
    </Reference>
    <Reference Include="Veil.Handlebars">
      <HintPath>..\packages\Veil.Handlebars.0.3.1\lib\net40\Veil.Handlebars.dll</HintPath>
>>>>>>> 2303d40a
    </Reference>
    <Reference Include="WindowsBase">
      <RequiredTargetFramework>3.0</RequiredTargetFramework>
    </Reference>
    <Reference Include="PresentationCore">
      <RequiredTargetFramework>3.0</RequiredTargetFramework>
    </Reference>
    <Reference Include="PresentationFramework">
      <RequiredTargetFramework>3.0</RequiredTargetFramework>
    </Reference>
    <Reference Include="Xceed.Wpf.AvalonDock">
      <HintPath>..\packages\Extended.Wpf.Toolkit.2.4\lib\net40\Xceed.Wpf.AvalonDock.dll</HintPath>
    </Reference>
    <Reference Include="Xceed.Wpf.AvalonDock.Themes.Aero">
      <HintPath>..\packages\Extended.Wpf.Toolkit.2.4\lib\net40\Xceed.Wpf.AvalonDock.Themes.Aero.dll</HintPath>
    </Reference>
    <Reference Include="Xceed.Wpf.AvalonDock.Themes.Metro">
      <HintPath>..\packages\Extended.Wpf.Toolkit.2.4\lib\net40\Xceed.Wpf.AvalonDock.Themes.Metro.dll</HintPath>
    </Reference>
    <Reference Include="Xceed.Wpf.AvalonDock.Themes.VS2010">
      <HintPath>..\packages\Extended.Wpf.Toolkit.2.4\lib\net40\Xceed.Wpf.AvalonDock.Themes.VS2010.dll</HintPath>
    </Reference>
    <Reference Include="Xceed.Wpf.DataGrid">
      <HintPath>..\packages\Extended.Wpf.Toolkit.2.4\lib\net40\Xceed.Wpf.DataGrid.dll</HintPath>
    </Reference>
    <Reference Include="Xceed.Wpf.Toolkit">
      <HintPath>..\packages\Extended.Wpf.Toolkit.2.4\lib\net40\Xceed.Wpf.Toolkit.dll</HintPath>
    </Reference>
  </ItemGroup>
  <ItemGroup>
    <ApplicationDefinition Include="App.xaml">
      <Generator>MSBuild:Compile</Generator>
      <SubType>Designer</SubType>
      <Generator>MSBuild:Compile</Generator>
      <SubType>Designer</SubType>
    </ApplicationDefinition>
    <Compile Include="AppBootstrapper.cs" />
    <Compile Include="App.xaml.cs">
      <DependentUpon>App.xaml</DependentUpon>
    </Compile>
    <Compile Include="Behaviors\SettingBindingExtension.cs" />
    <Compile Include="Behaviors\DragDropIFile.cs" />
    <Compile Include="Behaviors\InteractivityBlurBase.cs" />
    <Compile Include="Behaviors\InteractivityBlurOnDisabled.cs" />
    <Compile Include="Behaviors\InteractivityBlurWindowOnDeactivate.cs" />
    <Compile Include="Events\SettingsUpdatedEvent.cs" />
    <Compile Include="Events\ShowMessageEvent.cs" />
    <Compile Include="Events\ShowOptionWindowEvent.cs" />
    <Compile Include="Helpers\AssemblyResolutionHelper.cs" />
    <Compile Include="Helpers\CalburnSerilogBridge.cs" />
    <Compile Include="Helpers\IViewModelWindowManager.cs" />
    <Compile Include="Helpers\MailMessageHelper.cs" />
    <Compile Include="Helpers\MimeMessageEntry.cs" />
    <Compile Include="Helpers\NotifyPropertyChangeReactiveExtensions.cs" />
    <Compile Include="Helpers\VeilHelpers.cs" />
    <Compile Include="Helpers\ViewModelWindowManager.cs" />
    <Compile Include="Helpers\WireupLogBridge.cs" />
    <Compile Include="Helpers\WPFValueConverters.cs" />
    <Compile Include="Properties\UIStrings.Designer.cs">
      <AutoGen>True</AutoGen>
      <DesignTime>True</DesignTime>
      <DependentUpon>UIStrings.resx</DependentUpon>
    </Compile>
    <Compile Include="Services\AppStartupService.cs" />
    <Compile Include="Services\MergeServerBackendSettings.cs" />
    <Compile Include="Services\PapercutServiceBackendCoordinator.cs" />
    <Compile Include="Services\PapercutClientServerCoordinator.cs" />
    <Compile Include="Services\RuleService.cs" />
    <Compile Include="Services\SaveSettingsOnExitService.cs" />
    <Compile Include="Services\ShutdownService.cs" />
    <Compile Include="Helpers\NetworkHelper.cs" />
    <Compile Include="Services\SingleInstanceService.cs" />
    <Compile Include="Services\SmtpServerCoordinator.cs" />
    <Compile Include="Services\TempFileCleanupService.cs" />
    <Compile Include="SettingPathTemplateProvider.cs" />
    <Compile Include="PapercutUIModule.cs" />
    <Compile Include="Services\AppResourceLocator.cs" />
    <Compile Include="Events\EventPublishAll.cs" />
    <Compile Include="Services\NotificationMenuService.cs" />
    <Compile Include="Events\ShowBallonTip.cs" />
    <Compile Include="Helpers\UIHelper.cs" />
    <Compile Include="ViewModels\ForwardViewModel.cs" />
    <Compile Include="ViewModels\IMessageDetailItem.cs" />
    <Compile Include="ViewModels\MainViewModel.cs" />
    <Compile Include="Events\ShowMainWindowEvent.cs" />
    <Compile Include="ViewModels\MessageDetailBodyViewModel.cs" />
    <Compile Include="ViewModels\MessageDetailHeaderViewModel.cs" />
    <Compile Include="ViewModels\MessageDetailRawViewModel.cs" />
    <Compile Include="Views\MessageDetailBodyView.xaml.cs">
      <DependentUpon>MessageDetailBodyView.xaml</DependentUpon>
    </Compile>
    <Compile Include="Views\MessageDetailRawView.xaml.cs">
      <DependentUpon>MessageDetailRawView.xaml</DependentUpon>
    </Compile>
    <Compile Include="Views\MessageDetailHeaderView.xaml.cs">
      <DependentUpon>MessageDetailHeaderView.xaml</DependentUpon>
    </Compile>
    <Compile Include="Views\RulesConfigurationView.xaml.cs">
      <DependentUpon>RulesConfigurationView.xaml</DependentUpon>
    </Compile>
    <Page Include="Resources\Icons.xaml">
      <Generator>MSBuild:Compile</Generator>
      <SubType>Designer</SubType>
    </Page>
    <Page Include="Views\MessageDetailBodyView.xaml">
      <SubType>Designer</SubType>
      <Generator>MSBuild:Compile</Generator>
    </Page>
    <Page Include="Views\MessageDetailRawView.xaml">
      <SubType>Designer</SubType>
      <Generator>MSBuild:Compile</Generator>
    </Page>
    <Page Include="Views\MessageDetailHtmlView.xaml">
      <SubType>Designer</SubType>
      <Generator>MSBuild:Compile</Generator>
    </Page>
    <Page Include="Views\MessageDetailHeaderView.xaml">
      <SubType>Designer</SubType>
      <Generator>MSBuild:Compile</Generator>
    </Page>
    <Page Include="Views\MimePartView.xaml">
      <SubType>Designer</SubType>
      <Generator>MSBuild:Compile</Generator>
    </Page>
    <Page Include="Views\MessageDetailPartsListView.xaml">
      <SubType>Designer</SubType>
      <Generator>MSBuild:Compile</Generator>
    </Page>
    <Page Include="Views\ForwardView.xaml">
      <SubType>Designer</SubType>
      <Generator>MSBuild:Compile</Generator>
      <Generator>MSBuild:Compile</Generator>
      <SubType>Designer</SubType>
    </Page>
    <Page Include="Views\MainView.xaml">
      <Generator>MSBuild:Compile</Generator>
      <SubType>Designer</SubType>
      <Generator>MSBuild:Compile</Generator>
      <SubType>Designer</SubType>
    </Page>
    <Page Include="Views\MessageDetailView.xaml">
      <SubType>Designer</SubType>
      <Generator>MSBuild:Compile</Generator>
    </Page>
    <Page Include="Views\MessageListView.xaml">
      <SubType>Designer</SubType>
      <Generator>MSBuild:Compile</Generator>
    </Page>
    <Page Include="Views\OptionsView.xaml">
      <SubType>Designer</SubType>
      <Generator>MSBuild:Compile</Generator>
      <Generator>MSBuild:Compile</Generator>
      <SubType>Designer</SubType>
    </Page>
    <Compile Include="ViewModels\MessageDetailViewModel.cs" />
    <Compile Include="ViewModels\MessageListViewModel.cs" />
    <Compile Include="ViewModels\MessageDetailHtmlViewModel.cs" />
    <Compile Include="ViewModels\MimePartViewModel.cs" />
    <Compile Include="ViewModels\OptionsViewModel.cs" />
    <Compile Include="ViewModels\MessageDetailPartsListViewModel.cs" />
    <Compile Include="ViewModels\RulesConfigurationViewModel.cs" />
    <Compile Include="Views\MessageDetailHtmlView.xaml.cs">
      <DependentUpon>MessageDetailHtmlView.xaml</DependentUpon>
    </Compile>
    <Compile Include="Views\MimePartView.xaml.cs">
      <DependentUpon>MimePartView.xaml</DependentUpon>
    </Compile>
    <Compile Include="Views\MessageDetailPartsListView.xaml.cs">
      <DependentUpon>MessageDetailPartsListView.xaml</DependentUpon>
    </Compile>
    <Compile Include="Views\MainView.xaml.cs">
      <DependentUpon>MainView.xaml</DependentUpon>
      <SubType>Code</SubType>
    </Compile>
    <Page Include="Views\RulesConfigurationView.xaml">
      <Generator>MSBuild:Compile</Generator>
      <SubType>Designer</SubType>
    </Page>
  </ItemGroup>
  <ItemGroup>
    <Compile Include="Views\ForwardView.xaml.cs">
      <DependentUpon>ForwardView.xaml</DependentUpon>
    </Compile>
    <Compile Include="Views\MessageDetailView.xaml.cs">
      <DependentUpon>MessageDetailView.xaml</DependentUpon>
    </Compile>
    <Compile Include="Views\MessageListView.xaml.cs">
      <DependentUpon>MessageListView.xaml</DependentUpon>
    </Compile>
    <Compile Include="Views\OptionsView.xaml.cs">
      <DependentUpon>OptionsView.xaml</DependentUpon>
    </Compile>
    <Compile Include="Properties\AssemblyInfo.cs">
      <SubType>Code</SubType>
    </Compile>
    <Compile Include="Properties\Settings.Designer.cs">
      <AutoGen>True</AutoGen>
      <DependentUpon>Settings.settings</DependentUpon>
      <DesignTimeSharedInput>True</DesignTimeSharedInput>
    </Compile>
    <Resource Include="Resources\Entypo.ttf" />
    <Resource Include="Resources\Entypo-license.txt" />
    <Resource Include="Resources\WindowsIcons-license.txt" />
    <EmbeddedResource Include="Properties\UIStrings.resx">
      <Generator>PublicResXFileCodeGenerator</Generator>
      <LastGenOutput>UIStrings.Designer.cs</LastGenOutput>
    </EmbeddedResource>
    <None Include="packages.config" />
    <None Include="Properties\Settings.settings">
      <Generator>SettingsSingleFileGenerator</Generator>
      <LastGenOutput>Settings.Designer.cs</LastGenOutput>
      <SubType>Designer</SubType>
    </None>
    <AppDesigner Include="Properties\" />
    <Content Include="Readme.eml">
      <CopyToOutputDirectory>PreserveNewest</CopyToOutputDirectory>
    </Content>
  </ItemGroup>
  <ItemGroup>
    <None Include="App.config">
    </None>
    <None Include="Properties\app.manifest" />
  </ItemGroup>
  <ItemGroup>
    <Resource Include="App.ico" />
  </ItemGroup>
  <ItemGroup>
    <BootstrapperPackage Include=".NETFramework,Version=v4.0">
      <Visible>False</Visible>
      <ProductName>Microsoft .NET Framework 4 %28x86 and x64%29</ProductName>
      <Install>true</Install>
    </BootstrapperPackage>
    <BootstrapperPackage Include=".NETFramework,Version=v4.0,KB2468871">
      <Visible>False</Visible>
      <ProductName>Microsoft .NET Framework 4 %28x86 and x64%29 and Update for .NET Framework 4 %28KB2468871%29</ProductName>
      <Install>true</Install>
    </BootstrapperPackage>
    <BootstrapperPackage Include="Microsoft.Net.Client.3.5">
      <Visible>False</Visible>
      <ProductName>.NET Framework 3.5 SP1 Client Profile</ProductName>
      <Install>false</Install>
    </BootstrapperPackage>
    <BootstrapperPackage Include="Microsoft.Net.Framework.2.0">
      <Visible>False</Visible>
      <ProductName>.NET Framework 2.0 %28x86%29</ProductName>
      <Install>false</Install>
    </BootstrapperPackage>
    <BootstrapperPackage Include="Microsoft.Net.Framework.3.0">
      <Visible>False</Visible>
      <ProductName>.NET Framework 3.0 %28x86%29</ProductName>
      <Install>false</Install>
    </BootstrapperPackage>
    <BootstrapperPackage Include="Microsoft.Net.Framework.3.5">
      <Visible>False</Visible>
      <ProductName>.NET Framework 3.5</ProductName>
      <Install>false</Install>
    </BootstrapperPackage>
    <BootstrapperPackage Include="Microsoft.Net.Framework.3.5.SP1">
      <Visible>False</Visible>
      <ProductName>.NET Framework 3.5 SP1</ProductName>
      <Install>true</Install>
    </BootstrapperPackage>
    <BootstrapperPackage Include="Microsoft.Windows.Installer.4.5">
      <Visible>False</Visible>
      <ProductName>Windows Installer 4.5</ProductName>
      <Install>true</Install>
    </BootstrapperPackage>
  </ItemGroup>
  <ItemGroup>
    <PublishFile Include="Autofac">
      <Visible>False</Visible>
      <Group>
      </Group>
      <TargetPath>
      </TargetPath>
      <PublishState>Exclude</PublishState>
      <IncludeHash>True</IncludeHash>
      <FileType>Assembly</FileType>
    </PublishFile>
    <PublishFile Include="BouncyCastle">
      <Visible>False</Visible>
      <Group>
      </Group>
      <TargetPath>
      </TargetPath>
      <PublishState>Exclude</PublishState>
      <IncludeHash>True</IncludeHash>
      <FileType>Assembly</FileType>
    </PublishFile>
    <PublishFile Include="de\Xceed.Wpf.AvalonDock.resources">
      <Visible>False</Visible>
      <Group>
      </Group>
      <TargetPath>
      </TargetPath>
      <PublishState>Exclude</PublishState>
      <IncludeHash>True</IncludeHash>
      <FileType>Satellite</FileType>
    </PublishFile>
    <PublishFile Include="es\Xceed.Wpf.AvalonDock.resources">
      <Visible>False</Visible>
      <Group>
      </Group>
      <TargetPath>
      </TargetPath>
      <PublishState>Exclude</PublishState>
      <IncludeHash>True</IncludeHash>
      <FileType>Satellite</FileType>
    </PublishFile>
    <PublishFile Include="fr\Xceed.Wpf.AvalonDock.resources">
      <Visible>False</Visible>
      <Group>
      </Group>
      <TargetPath>
      </TargetPath>
      <PublishState>Exclude</PublishState>
      <IncludeHash>True</IncludeHash>
      <FileType>Satellite</FileType>
    </PublishFile>
    <PublishFile Include="hu\Xceed.Wpf.AvalonDock.resources">
      <Visible>False</Visible>
      <Group>
      </Group>
      <TargetPath>
      </TargetPath>
      <PublishState>Exclude</PublishState>
      <IncludeHash>True</IncludeHash>
      <FileType>Satellite</FileType>
    </PublishFile>
    <PublishFile Include="it\Xceed.Wpf.AvalonDock.resources">
      <Visible>False</Visible>
      <Group>
      </Group>
      <TargetPath>
      </TargetPath>
      <PublishState>Exclude</PublishState>
      <IncludeHash>True</IncludeHash>
      <FileType>Satellite</FileType>
    </PublishFile>
    <PublishFile Include="MahApps.Metro">
      <Visible>False</Visible>
      <Group>
      </Group>
      <TargetPath>
      </TargetPath>
      <PublishState>Exclude</PublishState>
      <IncludeHash>True</IncludeHash>
      <FileType>Assembly</FileType>
    </PublishFile>
    <PublishFile Include="MailKit">
      <Visible>False</Visible>
      <Group>
      </Group>
      <TargetPath>
      </TargetPath>
      <PublishState>Exclude</PublishState>
      <IncludeHash>True</IncludeHash>
      <FileType>Assembly</FileType>
    </PublishFile>
    <PublishFile Include="MimeKit">
      <Visible>False</Visible>
      <Group>
      </Group>
      <TargetPath>
      </TargetPath>
      <PublishState>Exclude</PublishState>
      <IncludeHash>True</IncludeHash>
      <FileType>Assembly</FileType>
    </PublishFile>
    <PublishFile Include="Newtonsoft.Json">
      <Visible>False</Visible>
      <Group>
      </Group>
      <TargetPath>
      </TargetPath>
      <PublishState>Exclude</PublishState>
      <IncludeHash>True</IncludeHash>
      <FileType>Assembly</FileType>
    </PublishFile>
    <PublishFile Include="Papercut.Core">
      <Visible>False</Visible>
      <Group>
      </Group>
      <TargetPath>
      </TargetPath>
      <PublishState>Exclude</PublishState>
      <IncludeHash>True</IncludeHash>
      <FileType>Assembly</FileType>
    </PublishFile>
    <PublishFile Include="pt-BR\Xceed.Wpf.AvalonDock.resources">
      <Visible>False</Visible>
      <Group>
      </Group>
      <TargetPath>
      </TargetPath>
      <PublishState>Exclude</PublishState>
      <IncludeHash>True</IncludeHash>
      <FileType>Satellite</FileType>
    </PublishFile>
    <PublishFile Include="ro\Xceed.Wpf.AvalonDock.resources">
      <Visible>False</Visible>
      <Group>
      </Group>
      <TargetPath>
      </TargetPath>
      <PublishState>Exclude</PublishState>
      <IncludeHash>True</IncludeHash>
      <FileType>Satellite</FileType>
    </PublishFile>
    <PublishFile Include="ru\Xceed.Wpf.AvalonDock.resources">
      <Visible>False</Visible>
      <Group>
      </Group>
      <TargetPath>
      </TargetPath>
      <PublishState>Exclude</PublishState>
      <IncludeHash>True</IncludeHash>
      <FileType>Satellite</FileType>
    </PublishFile>
    <PublishFile Include="Serilog">
      <Visible>False</Visible>
      <Group>
      </Group>
      <TargetPath>
      </TargetPath>
      <PublishState>Exclude</PublishState>
      <IncludeHash>True</IncludeHash>
      <FileType>Assembly</FileType>
    </PublishFile>
    <PublishFile Include="Serilog.FullNetFx">
      <Visible>False</Visible>
      <Group>
      </Group>
      <TargetPath>
      </TargetPath>
      <PublishState>Exclude</PublishState>
      <IncludeHash>True</IncludeHash>
      <FileType>Assembly</FileType>
    </PublishFile>
    <PublishFile Include="sv\Xceed.Wpf.AvalonDock.resources">
      <Visible>False</Visible>
      <Group>
      </Group>
      <TargetPath>
      </TargetPath>
      <PublishState>Exclude</PublishState>
      <IncludeHash>True</IncludeHash>
      <FileType>Satellite</FileType>
    </PublishFile>
    <PublishFile Include="System.Reactive.Core">
      <Visible>False</Visible>
      <Group>
      </Group>
      <TargetPath>
      </TargetPath>
      <PublishState>Exclude</PublishState>
      <IncludeHash>True</IncludeHash>
      <FileType>Assembly</FileType>
    </PublishFile>
    <PublishFile Include="System.Reactive.Interfaces">
      <Visible>False</Visible>
      <Group>
      </Group>
      <TargetPath>
      </TargetPath>
      <PublishState>Exclude</PublishState>
      <IncludeHash>True</IncludeHash>
      <FileType>Assembly</FileType>
    </PublishFile>
    <PublishFile Include="System.Reactive.Linq">
      <Visible>False</Visible>
      <Group>
      </Group>
      <TargetPath>
      </TargetPath>
      <PublishState>Exclude</PublishState>
      <IncludeHash>True</IncludeHash>
      <FileType>Assembly</FileType>
    </PublishFile>
    <PublishFile Include="System.Reactive.PlatformServices">
      <Visible>False</Visible>
      <Group>
      </Group>
      <TargetPath>
      </TargetPath>
      <PublishState>Exclude</PublishState>
      <IncludeHash>True</IncludeHash>
      <FileType>Assembly</FileType>
    </PublishFile>
    <PublishFile Include="System.Reactive.Windows.Threading">
      <Visible>False</Visible>
      <Group>
      </Group>
      <TargetPath>
      </TargetPath>
      <PublishState>Exclude</PublishState>
      <IncludeHash>True</IncludeHash>
      <FileType>Assembly</FileType>
    </PublishFile>
    <PublishFile Include="Veil">
      <Visible>False</Visible>
      <Group>
      </Group>
      <TargetPath>
      </TargetPath>
      <PublishState>Exclude</PublishState>
      <IncludeHash>True</IncludeHash>
      <FileType>Assembly</FileType>
    </PublishFile>
    <PublishFile Include="Veil.Handlebars">
      <Visible>False</Visible>
      <Group>
      </Group>
      <TargetPath>
      </TargetPath>
      <PublishState>Exclude</PublishState>
      <IncludeHash>True</IncludeHash>
      <FileType>Assembly</FileType>
    </PublishFile>
    <PublishFile Include="Xceed.Wpf.AvalonDock">
      <Visible>False</Visible>
      <Group>
      </Group>
      <TargetPath>
      </TargetPath>
      <PublishState>Exclude</PublishState>
      <IncludeHash>True</IncludeHash>
      <FileType>Assembly</FileType>
    </PublishFile>
    <PublishFile Include="Xceed.Wpf.AvalonDock.Themes.Aero">
      <Visible>False</Visible>
      <Group>
      </Group>
      <TargetPath>
      </TargetPath>
      <PublishState>Exclude</PublishState>
      <IncludeHash>True</IncludeHash>
      <FileType>Assembly</FileType>
    </PublishFile>
    <PublishFile Include="Xceed.Wpf.AvalonDock.Themes.Metro">
      <Visible>False</Visible>
      <Group>
      </Group>
      <TargetPath>
      </TargetPath>
      <PublishState>Exclude</PublishState>
      <IncludeHash>True</IncludeHash>
      <FileType>Assembly</FileType>
    </PublishFile>
    <PublishFile Include="Xceed.Wpf.AvalonDock.Themes.VS2010">
      <Visible>False</Visible>
      <Group>
      </Group>
      <TargetPath>
      </TargetPath>
      <PublishState>Exclude</PublishState>
      <IncludeHash>True</IncludeHash>
      <FileType>Assembly</FileType>
    </PublishFile>
    <PublishFile Include="Xceed.Wpf.DataGrid">
      <Visible>False</Visible>
      <Group>
      </Group>
      <TargetPath>
      </TargetPath>
      <PublishState>Exclude</PublishState>
      <IncludeHash>True</IncludeHash>
      <FileType>Assembly</FileType>
    </PublishFile>
    <PublishFile Include="Xceed.Wpf.Toolkit">
      <Visible>False</Visible>
      <Group>
      </Group>
      <TargetPath>
      </TargetPath>
      <PublishState>Exclude</PublishState>
      <IncludeHash>True</IncludeHash>
      <FileType>Assembly</FileType>
    </PublishFile>
    <PublishFile Include="zh-Hans\Xceed.Wpf.AvalonDock.resources">
      <Visible>False</Visible>
      <Group>
      </Group>
      <TargetPath>
      </TargetPath>
      <PublishState>Exclude</PublishState>
      <IncludeHash>True</IncludeHash>
      <FileType>Satellite</FileType>
    </PublishFile>
  </ItemGroup>
  <ItemGroup>
    <ProjectReference Include="..\Papercut.Core\Papercut.Core.csproj">
      <Project>{eedd1016-6442-48ce-8f8e-1d350829fbde}</Project>
      <Name>Papercut.Core</Name>
    </ProjectReference>
  </ItemGroup>
  <Import Project="$(MSBuildToolsPath)\Microsoft.CSharp.targets" />
  <PropertyGroup>
    <PostBuildEvent>
    </PostBuildEvent>
  </PropertyGroup>
  <Import Project="$(SolutionDir)\.nuget\NuGet.targets" Condition="Exists('$(SolutionDir)\.nuget\NuGet.targets')" />
  <Target Name="EnsureNuGetPackageBuildImports" BeforeTargets="PrepareForBuild">
    <PropertyGroup>
      <ErrorText>This project references NuGet package(s) that are missing on this computer. Enable NuGet Package Restore to download them.  For more information, see http://go.microsoft.com/fwlink/?LinkID=322105. The missing file is {0}.</ErrorText>
    </PropertyGroup>
    <Error Condition="!Exists('$(SolutionDir)\.nuget\NuGet.targets')" Text="$([System.String]::Format('$(ErrorText)', '$(SolutionDir)\.nuget\NuGet.targets'))" />
    <Error Condition="!Exists('..\packages\Microsoft.Bcl.Build.1.0.21\build\Microsoft.Bcl.Build.targets')" Text="$([System.String]::Format('$(ErrorText)', '..\packages\Microsoft.Bcl.Build.1.0.21\build\Microsoft.Bcl.Build.targets'))" />
  </Target>
  <Target Name="EmbedReferencedAssemblies" AfterTargets="ResolveAssemblyReferences">
    <ItemGroup>
      <!--get list of assemblies marked as CopyToLocal-->
      <AssembliesToEmbed Include="@(ReferenceCopyLocalPaths)" Condition="'%(Extension)' == '.dll'" />
      <!--add these assemblies to the list of embedded resources-->
      <EmbeddedResource Include="@(AssembliesToEmbed)">
        <LogicalName>%(AssembliesToEmbed.DestinationSubDirectory)%(AssembliesToEmbed.Filename)%(AssembliesToEmbed.Extension)</LogicalName>
      </EmbeddedResource>
      <!--no need to copy the assemblies locally anymore-->
      <ReferenceCopyLocalPaths Remove="@(AssembliesToEmbed)" />
    </ItemGroup>
    <Message Importance="high" Text="Embedding: @(AssembliesToEmbed->'%(DestinationSubDirectory)%(Filename)%(Extension)', ', ')" />
  </Target>
  <Target Name="_CopyFilesMarkedCopyLocal" />
  <Import Project="..\packages\Microsoft.Bcl.Build.1.0.21\build\Microsoft.Bcl.Build.targets" Condition="Exists('..\packages\Microsoft.Bcl.Build.1.0.21\build\Microsoft.Bcl.Build.targets')" />
</Project><|MERGE_RESOLUTION|>--- conflicted
+++ resolved
@@ -95,39 +95,21 @@
     <Reference Include="Autofac">
       <HintPath>..\packages\Autofac.3.5.2\lib\net40\Autofac.dll</HintPath>
     </Reference>
-<<<<<<< HEAD
-    <Reference Include="BouncyCastle, Version=1.8.5496.31977, Culture=neutral, PublicKeyToken=eec3120e64a3fcba, processorArchitecture=MSIL">
-      <SpecificVersion>False</SpecificVersion>
-      <HintPath>..\packages\MimeKit.1.0.6.1\lib\net40\BouncyCastle.dll</HintPath>
-=======
     <Reference Include="BouncyCastle, Version=1.8.5579.17021, Culture=neutral, PublicKeyToken=eec3120e64a3fcba, processorArchitecture=MSIL">
       <SpecificVersion>False</SpecificVersion>
       <HintPath>..\packages\MimeKit.1.0.13.0\lib\net40\BouncyCastle.dll</HintPath>
->>>>>>> 2303d40a
     </Reference>
     <Reference Include="Caliburn.Micro">
-      <HintPath>..\packages\Caliburn.Micro.Core.2.0.1\lib\net40\Caliburn.Micro.dll</HintPath>
-    </Reference>
-    <Reference Include="Caliburn.Micro.Platform">
-      <HintPath>..\packages\Caliburn.Micro.2.0.1\lib\net40\Caliburn.Micro.Platform.dll</HintPath>
+      <HintPath>..\packages\Caliburn.Micro.1.5.2\lib\net40\Caliburn.Micro.dll</HintPath>
     </Reference>
     <Reference Include="ICSharpCode.AvalonEdit">
       <HintPath>..\packages\AvalonEdit.5.0.2\lib\Net40\ICSharpCode.AvalonEdit.dll</HintPath>
     </Reference>
     <Reference Include="MahApps.Metro">
-      <HintPath>..\packages\MahApps.Metro.1.0.0.0\lib\net40\MahApps.Metro.dll</HintPath>
+      <HintPath>..\packages\MahApps.Metro.0.14.0.0\lib\net40\MahApps.Metro.dll</HintPath>
     </Reference>
     <Reference Include="Microsoft.Build.Utilities.v4.0" />
     <Reference Include="MimeKit, Version=1.0.0.0, Culture=neutral, PublicKeyToken=bede1c8a46c66814, processorArchitecture=MSIL">
-<<<<<<< HEAD
-      <HintPath>..\packages\MimeKit.1.0.6.1\lib\net40\MimeKit.dll</HintPath>
-    </Reference>
-    <Reference Include="Serilog, Version=1.4.0.0, Culture=neutral, PublicKeyToken=24c2f752a8e58a10, processorArchitecture=MSIL">
-      <HintPath>..\packages\Serilog.1.4.155\lib\net40\Serilog.dll</HintPath>
-    </Reference>
-    <Reference Include="Serilog.FullNetFx, Version=1.4.0.0, Culture=neutral, PublicKeyToken=24c2f752a8e58a10, processorArchitecture=MSIL">
-      <HintPath>..\packages\Serilog.1.4.155\lib\net40\Serilog.FullNetFx.dll</HintPath>
-=======
       <SpecificVersion>False</SpecificVersion>
       <HintPath>..\packages\MimeKit.1.0.13.0\lib\net40\MimeKit.dll</HintPath>
     </Reference>
@@ -138,7 +120,6 @@
     <Reference Include="Serilog.FullNetFx, Version=1.5.0.0, Culture=neutral, PublicKeyToken=24c2f752a8e58a10, processorArchitecture=MSIL">
       <SpecificVersion>False</SpecificVersion>
       <HintPath>..\packages\Serilog.1.5.5\lib\net40\Serilog.FullNetFx.dll</HintPath>
->>>>>>> 2303d40a
     </Reference>
     <Reference Include="System" />
     <Reference Include="System.ComponentModel.DataAnnotations" />
@@ -180,7 +161,9 @@
     <Reference Include="System.Web.Extensions" />
     <Reference Include="System.Windows.Forms" />
     <Reference Include="System.Windows.Interactivity, Version=4.0.0.0, Culture=neutral, PublicKeyToken=31bf3856ad364e35, processorArchitecture=MSIL">
-      <HintPath>..\packages\MahApps.Metro.1.0.0.0\lib\net40\System.Windows.Interactivity.dll</HintPath>
+      <SpecificVersion>False</SpecificVersion>
+      <HintPath>..\packages\MahApps.Metro.0.14.0.0\lib\net40\System.Windows.Interactivity.dll</HintPath>
+      <Private>True</Private>
     </Reference>
     <Reference Include="System.Xaml" />
     <Reference Include="System.Xml.Linq">
@@ -195,17 +178,10 @@
       <RequiredTargetFramework>3.0</RequiredTargetFramework>
     </Reference>
     <Reference Include="Veil">
-<<<<<<< HEAD
-      <HintPath>..\packages\Veil.0.3.0\lib\net40\Veil.dll</HintPath>
-    </Reference>
-    <Reference Include="Veil.Handlebars">
-      <HintPath>..\packages\Veil.Handlebars.0.3.0\lib\net40\Veil.Handlebars.dll</HintPath>
-=======
       <HintPath>..\packages\Veil.0.3.1\lib\net40\Veil.dll</HintPath>
     </Reference>
     <Reference Include="Veil.Handlebars">
       <HintPath>..\packages\Veil.Handlebars.0.3.1\lib\net40\Veil.Handlebars.dll</HintPath>
->>>>>>> 2303d40a
     </Reference>
     <Reference Include="WindowsBase">
       <RequiredTargetFramework>3.0</RequiredTargetFramework>
@@ -486,6 +462,16 @@
       <FileType>Assembly</FileType>
     </PublishFile>
     <PublishFile Include="BouncyCastle">
+      <Visible>False</Visible>
+      <Group>
+      </Group>
+      <TargetPath>
+      </TargetPath>
+      <PublishState>Exclude</PublishState>
+      <IncludeHash>True</IncludeHash>
+      <FileType>Assembly</FileType>
+    </PublishFile>
+    <PublishFile Include="Caliburn.Micro">
       <Visible>False</Visible>
       <Group>
       </Group>
